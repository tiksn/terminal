/*++
Copyright (c) Microsoft Corporation

Module Name:
- utils.hpp

Abstract:
- Helpful cross-lib utilities

Author(s):
- Mike Griese (migrie) 12-Jun-2018
--*/

namespace Microsoft::Console::Utils
{
    bool IsValidHandle(const HANDLE handle) noexcept;

    short ClampToShortMax(const long value, const short min);

    std::wstring GuidToString(const GUID guid);
    GUID GuidFromString(const std::wstring wstr);
    GUID CreateGuid();

<<<<<<< HEAD
    std::wstring ColorToHexStringW(const COLORREF color);
    COLORREF ColorFromHexStringW(const std::wstring wstr);
=======
>>>>>>> b9d8bf55
    std::string ColorToHexString(const COLORREF color);
    COLORREF ColorFromHexString(const std::string wstr);

    void InitializeCampbellColorTable(gsl::span<COLORREF>& table);
    void Initialize256ColorTable(gsl::span<COLORREF>& table);
    void SetColorTableAlpha(gsl::span<COLORREF>& table, const BYTE newAlpha);

    constexpr uint16_t EndianSwap(uint16_t value)
    {
        return (value & 0xFF00) >> 8 |
               (value & 0x00FF) << 8;
    }

    constexpr uint32_t EndianSwap(uint32_t value)
    {
        return (value & 0xFF000000) >> 24 |
               (value & 0x00FF0000) >>  8 |
               (value & 0x0000FF00) <<  8 |
               (value & 0x000000FF) <<  24;
    }

    constexpr unsigned long EndianSwap(unsigned long value)
    {
        return static_cast<unsigned long>(EndianSwap(static_cast<uint32_t>(value)));
    }

    constexpr GUID EndianSwap(GUID value)
    {
        value.Data1 = EndianSwap(value.Data1);
        value.Data2 = EndianSwap(value.Data2);
        value.Data3 = EndianSwap(value.Data3);
        return value;
    }

    GUID CreateV5Uuid(const GUID& namespaceGuid, const gsl::span<const gsl::byte>& name);
}
<|MERGE_RESOLUTION|>--- conflicted
+++ resolved
@@ -1,64 +1,59 @@
-/*++
-Copyright (c) Microsoft Corporation
-
-Module Name:
-- utils.hpp
-
-Abstract:
-- Helpful cross-lib utilities
-
-Author(s):
-- Mike Griese (migrie) 12-Jun-2018
---*/
-
-namespace Microsoft::Console::Utils
-{
-    bool IsValidHandle(const HANDLE handle) noexcept;
-
-    short ClampToShortMax(const long value, const short min);
-
-    std::wstring GuidToString(const GUID guid);
-    GUID GuidFromString(const std::wstring wstr);
-    GUID CreateGuid();
-
-<<<<<<< HEAD
-    std::wstring ColorToHexStringW(const COLORREF color);
-    COLORREF ColorFromHexStringW(const std::wstring wstr);
-=======
->>>>>>> b9d8bf55
-    std::string ColorToHexString(const COLORREF color);
-    COLORREF ColorFromHexString(const std::string wstr);
-
-    void InitializeCampbellColorTable(gsl::span<COLORREF>& table);
-    void Initialize256ColorTable(gsl::span<COLORREF>& table);
-    void SetColorTableAlpha(gsl::span<COLORREF>& table, const BYTE newAlpha);
-
-    constexpr uint16_t EndianSwap(uint16_t value)
-    {
-        return (value & 0xFF00) >> 8 |
-               (value & 0x00FF) << 8;
-    }
-
-    constexpr uint32_t EndianSwap(uint32_t value)
-    {
-        return (value & 0xFF000000) >> 24 |
-               (value & 0x00FF0000) >>  8 |
-               (value & 0x0000FF00) <<  8 |
-               (value & 0x000000FF) <<  24;
-    }
-
-    constexpr unsigned long EndianSwap(unsigned long value)
-    {
-        return static_cast<unsigned long>(EndianSwap(static_cast<uint32_t>(value)));
-    }
-
-    constexpr GUID EndianSwap(GUID value)
-    {
-        value.Data1 = EndianSwap(value.Data1);
-        value.Data2 = EndianSwap(value.Data2);
-        value.Data3 = EndianSwap(value.Data3);
-        return value;
-    }
-
-    GUID CreateV5Uuid(const GUID& namespaceGuid, const gsl::span<const gsl::byte>& name);
-}
+/*++
+Copyright (c) Microsoft Corporation
+
+Module Name:
+- utils.hpp
+
+Abstract:
+- Helpful cross-lib utilities
+
+Author(s):
+- Mike Griese (migrie) 12-Jun-2018
+--*/
+
+namespace Microsoft::Console::Utils
+{
+    bool IsValidHandle(const HANDLE handle) noexcept;
+
+    short ClampToShortMax(const long value, const short min);
+
+    std::wstring GuidToString(const GUID guid);
+    GUID GuidFromString(const std::wstring wstr);
+    GUID CreateGuid();
+
+    std::string ColorToHexString(const COLORREF color);
+    COLORREF ColorFromHexString(const std::string wstr);
+
+    void InitializeCampbellColorTable(gsl::span<COLORREF>& table);
+    void Initialize256ColorTable(gsl::span<COLORREF>& table);
+    void SetColorTableAlpha(gsl::span<COLORREF>& table, const BYTE newAlpha);
+
+    constexpr uint16_t EndianSwap(uint16_t value)
+    {
+        return (value & 0xFF00) >> 8 |
+               (value & 0x00FF) << 8;
+    }
+
+    constexpr uint32_t EndianSwap(uint32_t value)
+    {
+        return (value & 0xFF000000) >> 24 |
+               (value & 0x00FF0000) >>  8 |
+               (value & 0x0000FF00) <<  8 |
+               (value & 0x000000FF) <<  24;
+    }
+
+    constexpr unsigned long EndianSwap(unsigned long value)
+    {
+        return static_cast<unsigned long>(EndianSwap(static_cast<uint32_t>(value)));
+    }
+
+    constexpr GUID EndianSwap(GUID value)
+    {
+        value.Data1 = EndianSwap(value.Data1);
+        value.Data2 = EndianSwap(value.Data2);
+        value.Data3 = EndianSwap(value.Data3);
+        return value;
+    }
+
+    GUID CreateV5Uuid(const GUID& namespaceGuid, const gsl::span<const gsl::byte>& name);
+}